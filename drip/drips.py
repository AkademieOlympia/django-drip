--- conflicted
+++ resolved
@@ -1,15 +1,15 @@
-<<<<<<< HEAD
-from datetime import datetime
-=======
-from django.conf import settings
->>>>>>> 68444758
-
 from django.conf import settings
 from django.contrib.auth.models import User
 from django.template import Context, Template
 from django.core.mail import EmailMultiAlternatives
 from django.utils.importlib import import_module
 from django.utils.html import strip_tags
+
+try:
+    from django.utils.timezone import now as conditional_now
+except ImportError:
+    from datetime import datetime
+    conditional_now = datetime.now
 
 from drip.models import SentDrip
 
@@ -80,12 +80,6 @@
             if len(self.plain) != len(self.body):
                 self._email.attach_alternative(self.body, 'text/html')
         return self._email
-
-try:
-    from django.utils.timezone import now as conditional_now
-except ImportError:
-    from datetime import datetime
-    conditional_now = datetime.now
 
 
 class DripBase(object):
@@ -191,27 +185,9 @@
         """
         Creates Email instance and optionally sends to user.
         """
-<<<<<<< HEAD
 
         if not self.from_email:
             self.from_email = getattr(settings, 'DRIP_FROM_EMAIL', settings.DEFAULT_FROM_EMAIL)
-=======
-        from django.utils.html import strip_tags
-
-        if not self.from_email:
-            from_ = getattr(settings, 'DRIP_FROM_EMAIL', settings.DEFAULT_FROM_EMAIL)
-        elif self.from_email_name:
-            from_ = "%s <%s>" % (self.from_email_name, self.from_email)
-        else:
-            from_ = self.from_email
-
-        context = Context({'user': user})
-        subject = Template(self.subject_template).render(context)
-        body = Template(self.body_template).render(context)
-        plain = strip_tags(body)
-
-        email = EmailMultiAlternatives(subject, plain, from_, [user.email])
->>>>>>> 68444758
 
         email = get_email_instance(self, user).email
 
@@ -221,13 +197,8 @@
                 user=user,
                 from_email = self.from_email,
                 from_email_name = self.from_email_name,
-<<<<<<< HEAD
                 subject=email.subject,
                 body=email.body
-=======
-                subject=subject,
-                body=body
->>>>>>> 68444758
             )
             email.send()
 
